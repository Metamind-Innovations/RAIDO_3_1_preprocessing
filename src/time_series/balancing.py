--- conflicted
+++ resolved
@@ -1,6 +1,3 @@
-<<<<<<< HEAD
-# TODO
-=======
 import pandas as pd
 
 
@@ -121,5 +118,4 @@
 #     # Rolling Window
 #     df_rolling = rolling_window(df)
 #     print("Rolling Window DataFrame:")
-#     print(df_rolling.head(30))
->>>>>>> 410e843c
+#     print(df_rolling.head(30))