<<<<<<< HEAD
# TODO
=======
import pandas as pd
import numpy as np
from statsmodels.tsa.seasonal import seasonal_decompose
from sklearn.preprocessing import StandardScaler, PolynomialFeatures, MinMaxScaler
from sklearn.ensemble import IsolationForest


def enrich_with_statistics(df, column='value', window_sizes=[5, 10, 20], quantiles=[0.25, 0.75]):
    """
    Add rolling statistics to the DataFrame.
    :param df: The DataFrame containing the time series data.
    :type df: pd.DataFrame
    :param column: The name of the column to calculate statistics for.
    :type column: str, optional
    :param window_sizes: List of window sizes for rolling calculations.
    :type window_sizes: List[int], optional
    :param quantiles: List of quantiles to calculate for each window size.
    :type quantiles: List[float], optional
    :return: DataFrame enriched with statistical features.
    :rtype: pd.DataFrame
    """
    # Add statistics to the DataFrame
    df[df.columns[0]] = pd.to_datetime(df['time'], format='%d/%m/%Y %H:%M')

    for window in window_sizes:
        df[f'rolling_mean_{window}'] = df[column].rolling(window=window).mean()
        df[f'rolling_std_{window}'] = df[column].rolling(window=window).std()
        df[f'rolling_max_{window}'] = df[column].rolling(window=window).max()
        df[f'rolling_min_{window}'] = df[column].rolling(window=window).min()
        df[f'rolling_median_{window}'] = df[column].rolling(window=window).median()

        for q in quantiles:
            df[f'rolling_quantile_{q}_{window}'] = df[column].rolling(window=window).quantile(q)

        df[f'rolling_skew_{window}'] = df[column].rolling(window=window).skew()
        df[f'rolling_kurtosis_{window}'] = df[column].rolling(window=window).kurt()

    df['ewma'] = df[column].ewm(span=5).mean()
    df['ewmstd'] = df[column].ewm(span=5).std()

    return df


def enrich_with_temporal_features(df, column='value'):
    """
    Add temporal features to the DataFrame.
    :param df: The DataFrame containing the time series data.
    :type df: pd.DataFrame
    :param column: The name of the column to calculate temporal features for.
    :type column: str, optional
    :return: DataFrame enriched with temporal features.
    :rtype: pd.DataFrame
    """
    # Add temporal features
    time_column = df.columns[0]
    df['time'] = pd.to_datetime(df[time_column], format='%d/%m/%Y %H:%M')
    df['hour'] = df[time_column].dt.hour
    df['minute'] = df[time_column].dt.minute
    df['day_of_week'] = df[time_column].dt.dayofweek
    df['is_weekend'] = df[time_column].dt.dayofweek.isin([5, 6]).astype(int)
    df['day_of_year'] = df[time_column].dt.dayofyear
    df['week_of_year'] = df[time_column].dt.isocalendar().week
    df['month'] = df[time_column].dt.month
    df['quarter'] = df[time_column].dt.quarter
    df['is_month_start'] = df[time_column].dt.is_month_start.astype(int)
    df['is_month_end'] = df[time_column].dt.is_month_end.astype(int)

    # Add cyclical features
    df['hour_sin'] = np.sin(df['hour'] * (2 * np.pi / 24))
    df['hour_cos'] = np.cos(df['hour'] * (2 * np.pi / 24))
    df['day_of_week_sin'] = np.sin(df['day_of_week'] * (2 * np.pi / 7))
    df['day_of_week_cos'] = np.cos(df['day_of_week'] * (2 * np.pi / 7))

    # Add time series decomposition
    decomposition = seasonal_decompose(df[column], model='additive', period=24)
    df['trend'] = decomposition.trend
    df['seasonal'] = decomposition.seasonal
    df['residual'] = decomposition.resid

    return df


def enrich_with_anomaly_detection(df, column='value', contamination=0.01):
    """
    Add anomaly detection features to the DataFrame.
    :param df: The DataFrame containing the time series data.
    :type df: pd.DataFrame
    :param column: The name of the column to detect anomalies in.
    :type column: str, optional
    :param contamination: The proportion of anomalies in the data for isolation forest.
    :type contamination: float, optional
    :return: DataFrame enriched with anomaly detection features.
    :rtype: pd.DataFrame
    """
    # Add anomaly detection features
    scaler = StandardScaler()
    df['value_scaled'] = scaler.fit_transform(df[[column]])

    # Z-score method
    mean = df[column].mean()
    std = df[column].std()
    df['z_score'] = (df[column] - mean) / std
    df['is_zscore_anomaly'] = (abs(df['z_score']) > 3).astype(int)
    df['distance_from_mean'] = abs(df[column] - mean)

    # IQR method
    Q1 = df[column].quantile(0.25)
    Q3 = df[column].quantile(0.75)
    IQR = Q3 - Q1
    df['is_iqr_anomaly'] = ((df[column] < (Q1 - 1.5 * IQR)) | (df[column] > (Q3 + 1.5 * IQR))).astype(int)

    # Isolation Forest
    iso_forest = IsolationForest(contamination=contamination, random_state=42)
    df['is_iforest_anomaly'] = iso_forest.fit_predict(df[[f'{column}_scaled']])
    df['is_iforest_anomaly'] = (df['is_iforest_anomaly'] == -1).astype(int)

    # Modified Z-score
    median = df[column].median()
    mad = np.median(np.abs(df[column] - median))
    modified_z_score = 0.6745 * (df[column] - median) / mad
    df['modified_z_score'] = modified_z_score
    df['is_modified_zscore_anomaly'] = (abs(modified_z_score) > 3.5).astype(int)

    # Combine anomaly detection methods
    df['anomaly_score'] = df['is_zscore_anomaly'] + df['is_iqr_anomaly'] + df['is_iforest_anomaly'] + df[
        'is_modified_zscore_anomaly']

    return df


def add_polynomial_features(df, column='value', degree=2):
    """
    Add polynomial features to the DataFrame.

    :param df: The DataFrame containing the time series data.
    :type df: pd.DataFrame
    :param column: The name of the column to create polynomial features for.
    :type column: str, optional
    :param degree: The degree of the polynomial features.
    :type degree: int, optional
    :return: DataFrame enriched with polynomial features.
    :rtype: pd.DataFrame
    """
    poly = PolynomialFeatures(degree=degree)
    poly_features = poly.fit_transform(df[[column]])
    poly_feature_names = poly.get_feature_names_out([column])

    poly_df = pd.DataFrame(poly_features, columns=poly_feature_names)
    df = pd.concat([df.reset_index(drop=True), poly_df.reset_index(drop=True)], axis=1)

    return df


def add_log_features(df, column='value'):
    """
    Add log-transformed features to the DataFrame.

    :param df: The DataFrame containing the time series data.
    :type df: pd.DataFrame
    :param column: The name of the column to create log features for.
    :type column: str, optional
    :return: DataFrame enriched with log-transformed features.
    :rtype: pd
    :rtype: pd.DataFrame
    """
    df[f'log_{column}'] = np.log1p(df[column])
    return df


def add_cyclical_features(df, column, period):
    """
    Add cyclical encoding for a given periodic feature.

    :param df: The DataFrame containing the time series data.
    :type df: pd.DataFrame
    :param column: The name of the column to create cyclical features for.
    :type column: str
    :param period: The period of the cyclical feature (e.g., 24 for hours in a day, 7 for days in a week).
    :type period: int
    :return: DataFrame enriched with cyclical features.
    :rtype: pd.DataFrame
    """
    df[f'{column}_sin'] = np.sin(2 * np.pi * df[column] / period)
    df[f'{column}_cos'] = np.cos(2 * np.pi * df[column] / period)
    return df


def standardize_data(df, column='value'):
    """
    Standardize the DataFrame the StandardScaler.

    :param df: The DataFrame containing the time series data.
    :type df: pd.DataFrame
    :param column: The name of the column to standardize.
    :type column: str, optional
    :return: DataFrame standardized using Z-score normalization.
    :rtype: pd.DataFrame
    """
    scaler = StandardScaler()
    df[f'standardized_{column}'] = scaler.fit_transform(df[[column]])
    return df


# # Example usage
# df = pd.read_csv('power_small.csv', sep=';', parse_dates=[0], dayfirst=True, low_memory=False)
# enriched_df = enrich_with_statistics(df)
# print(f'Enriched DataFrame (statistics): {enriched_df.head(20)}')
# enriched_df = enrich_with_temporal_features(df)
# print(f'Enriched DataFrame (temporal features): {enriched_df.head(20)}')
# enriched_df = enrich_with_anomaly_detection(df)
# print(f'Enriched DataFrame (anomaly detection): {enriched_df.head(20)}')
# enriched_df = add_polynomial_features(df)
# print(f'Enriched DataFrame (polynomial features): {enriched_df.head(20)}')
# enriched_df = add_log_features(df)
# print(f'Enriched DataFrame (log features): {enriched_df.head(20)}')
# enriched_df = add_cyclical_features(df, 'hour', 24)
# print(f'Enriched DataFrame (cyclical features): {enriched_df.head(20)}')
>>>>>>> 410e843c
<|MERGE_RESOLUTION|>--- conflicted
+++ resolved
@@ -1,6 +1,3 @@
-<<<<<<< HEAD
-# TODO
-=======
 import pandas as pd
 import numpy as np
 from statsmodels.tsa.seasonal import seasonal_decompose
@@ -217,5 +214,4 @@
 # enriched_df = add_log_features(df)
 # print(f'Enriched DataFrame (log features): {enriched_df.head(20)}')
 # enriched_df = add_cyclical_features(df, 'hour', 24)
-# print(f'Enriched DataFrame (cyclical features): {enriched_df.head(20)}')
->>>>>>> 410e843c
+# print(f'Enriched DataFrame (cyclical features): {enriched_df.head(20)}')