# RAIDO - Data Preprocessing Tool

## Description
This codebase includes the main data preprocessing functionalities that will be developed within RAIDO's T3.1. Currently, the avaialble functionalities
support images and time series data. The implementations of the functionalities are in src/images/ and src/time_series/ for images and time series, respectively.
Additionally, the API is implemented in api/routes/images/ and api/routes/time_series/ using FastAPI and the directory follows the same structure as the src/ directories.

## Table of Contents
- [Installation](#installation)
- [Usage](#usage)
- [Features](#features)
- [Documentation](#documentation)

## Installation
Create a virtual environment and install the dependencies:
```bash
python -m venv .venv
source .venv/bin/activate
pip install -r requirements.txt
```

Activate the virtual environment:
```bash
source .venv/bin/activate
```

## Usage
You can use the avaialble data preprocessing functionalities in two different ways:

1. Using the API: To use the API, run:
```bash
uvicorn api_main:app --reload
```
This will start the FastAPI server and you can access the API documentation at http://127.0.0.1:8000/docs.

2. Using the functions in src/: To this end, you can try out the functionalities in src/time_series/ and src/images/ in main.py which is intentionally left empty.


## Features
- Image Preprocessing:
    - Balancing [WIP]
    - Dimensionality Reduction
    - Data Enrichment [WIP]
    - Feature Engineering [WIP]
    - Missing Data
    - Noise Removal
    - Outliers
    - Visualization
- Time Series Preprocessing:
    - Balancing [WIP]
    - Dimensionality Reduction [WIP]
    - Data Enrichment [WIP]
    - Feature Engineering [WIP]
    - Missing Data
    - Noise Removal [WIP]
    - Outliers
    - Visualization [WIP]

## Documentation
<<<<<<< HEAD
*[TODO] Further reading or API documentation links to be added here*
=======
*[TODO] Further reading or API documentation links to be added here*

## Testing
To test the API, first run the server:
```bash
uvicorn api_main:app --reload
```

Then, run the test file:
```bash
python3 test_multi_file_endpoints.py
```
>>>>>>> 410e843c
<|MERGE_RESOLUTION|>--- conflicted
+++ resolved
@@ -57,9 +57,6 @@
     - Visualization [WIP]
 
 ## Documentation
-<<<<<<< HEAD
-*[TODO] Further reading or API documentation links to be added here*
-=======
 *[TODO] Further reading or API documentation links to be added here*
 
 ## Testing
@@ -71,5 +68,4 @@
 Then, run the test file:
 ```bash
 python3 test_multi_file_endpoints.py
-```
->>>>>>> 410e843c
+```